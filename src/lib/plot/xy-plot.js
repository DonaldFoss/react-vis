--- conflicted
+++ resolved
@@ -145,16 +145,11 @@
    * @returns {Object} Defaults.
    * @private
    */
-<<<<<<< HEAD
   _getDefaultScaleProps(props) {
-    const {innerWidth, innerHeight} = getInnerDimensions(props);
-=======
-  _getScaleDefaults(props) {
     const {innerWidth, innerHeight} = getInnerDimensions(
       props,
       DEFAULT_MARGINS
     );
->>>>>>> 8ed36cf8
     return {
       xRange: [0, innerWidth],
       yRange: [innerHeight, 0],
